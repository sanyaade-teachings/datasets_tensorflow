--- conflicted
+++ resolved
@@ -14,16 +14,8 @@
 # limitations under the License.
 
 # Lint as: python3
-<<<<<<< HEAD
 """CNN/DailyMail Summarization dataset, non-anonymized version."""
-
-from __future__ import absolute_import
-from __future__ import division
-from __future__ import print_function
 import hashlib
-=======
-"""CNN/DailyMail Summarization dataset, non-anonymized version."""import hashlib
->>>>>>> 6a5154f7
 import os
 from absl import logging
 import tensorflow.compat.v2 as tf
